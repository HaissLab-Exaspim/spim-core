--- conflicted
+++ resolved
@@ -5,13 +5,9 @@
 from contextlib import contextmanager
 import datetime
 from functools import wraps
-<<<<<<< HEAD
-from git import Repo
 from logging import Logger, FileHandler, Formatter, Filter
-=======
 from pygit2 import Repository
 from logging import Logger, FileHandler, Formatter
->>>>>>> af2246ac
 from spim_core.operations.dict_formatter import DictFormatter
 from spim_core.operations.aind_schema_filter import AINDSchemaFilter
 from math import ceil
